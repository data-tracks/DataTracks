--- conflicted
+++ resolved
@@ -4,13 +4,13 @@
 use std::hash::{Hash, Hasher};
 use std::ops::{Add, Div, Mul, Sub};
 
-use json::{parse, JsonValue};
-use tracing::{info, warn};
 use crate::value::array::Array;
 use crate::value::dict::Dict;
 use crate::value::r#type::ValType;
 use crate::value::string::Text;
 use crate::value::{bool, Bool, Float, Int};
+use json::{parse, JsonValue};
+use tracing::warn;
 
 #[derive(Eq, Clone, Debug)]
 pub enum Value {
@@ -157,8 +157,8 @@
             (Value::Null, Value::Null) => true,
             (Value::Null, _) | (_, Value::Null) => false,
             (Value::Int(i), Value::Int(other_i)) => i.0 == other_i.0,
-            (Value::Int(i), Value::Float(other_f)) => other == &Value::Float(self.as_float().unwrap()),
-            (Value::Float(f), Value::Int(other_i)) => self == &Value::Float(other.as_float().unwrap()),
+            (Value::Int(_), Value::Float(_)) => other == &Value::Float(self.as_float().unwrap()),
+            (Value::Float(_), Value::Int(_)) => self == &Value::Float(other.as_float().unwrap()),
             (Value::Float(f), Value::Float(other_f)) => {
                 let a = f.normalize();
                 let b = other_f.normalize();
@@ -175,11 +175,10 @@
 
             (Value::Dict(d), _) => other.as_dict().map(|other| {
                 d.0.len() == other.0.len() && d.0.keys().eq(other.0.keys()) && d.0.values().eq(other.0.values())
-<<<<<<< HEAD
-            }
-            Value::Null => {
-                matches!(other, Value::Null)
-            }
+            }).unwrap_or(false),
+
+            // Fallback: not equal if types don't match or other cases aren't handled
+            (_, _) => false,
         }
     }
 }
@@ -214,12 +213,6 @@
             Value::Null => {
                 "null".hash(state);
             }
-=======
-            }).unwrap_or(false),
-
-            // Fallback: not equal if types don't match or other cases aren't handled
-            (_,_) => false,
->>>>>>> 2c3a318e
         }
     }
 }
