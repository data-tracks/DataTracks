--- conflicted
+++ resolved
@@ -1,22 +1,14 @@
 use core::fmt::Pointer;
 use crate::array::Array;
 use crate::date::Date;
-<<<<<<< HEAD
 use crate::dict::{Dict, Edge, Node};
 use crate::r#type::ValType;
-=======
-use crate::dict::Dict;
 use crate::edge::Edge;
 use crate::node::Node;
->>>>>>> d53ac4f1
 use crate::text::Text;
 use crate::time::Time;
 use crate::value::Value::Null;
-<<<<<<< HEAD
-use crate::{bool, Bool, Float, Int};
-=======
 use crate::{Bool, Float, Int, bool};
->>>>>>> d53ac4f1
 use bytes::{BufMut, BytesMut};
 use flatbuffers::{FlatBufferBuilder, ForwardsUOffset, Vector, WIPOffset};
 use json::JsonValue;
@@ -54,13 +46,8 @@
     Date(Date),
     Array(Array),
     Dict(Dict),
-<<<<<<< HEAD
     Node(Box<Node>),
     Edge(Box<Edge>),
-=======
-    Node(Node),
-    Edge(Edge),
->>>>>>> d53ac4f1
     Null,
 }
 
@@ -112,12 +99,8 @@
             Value::Array(i) => Some(i.flatternize(builder).as_union_value()),
             Value::Dict(i) => Some(i.flatternize(builder).as_union_value()),
             Null => Some(FlatNull::create(builder, &NullArgs {}).as_union_value()),
-<<<<<<< HEAD
             Value::Node(_) => todo!(),
             Value::Edge(_) => todo!()
-=======
-            Value::Node(_) | Value::Edge(_) => todo!(),
->>>>>>> d53ac4f1
         };
 
         ValueWrapper::create(builder, &ValueWrapperArgs { data_type, data })
@@ -134,12 +117,8 @@
             Value::Array(_) => FlatValue::List,
             Value::Dict(_) => FlatValue::Document,
             Null => FlatValue::Null,
-<<<<<<< HEAD
             Value::Node(_) => todo!(),
             Value::Edge(_) => todo!()
-=======
-            Value::Node(_) | Value::Edge(_) => todo!(),
->>>>>>> d53ac4f1
         }
     }
 
@@ -190,11 +169,7 @@
             Value::Time(_) => ValType::Time,
             Value::Date(_) => ValType::Date,
             Value::Node(_) => ValType::Node,
-<<<<<<< HEAD
-            Value::Edge(_) => ValType::Edge
-=======
             Value::Edge(_) => ValType::Edge,
->>>>>>> d53ac4f1
         }
     }
 
@@ -239,8 +214,6 @@
             Value::Date(d) => Ok(Float::new(d.as_epoch() as f64)),
             Value::Node(_) => Err(String::from("Node cannot be converted")),
             Value::Edge(_) => Err(String::from("Edge cannot be converted")),
-<<<<<<< HEAD
-=======
         }
     }
 
@@ -255,7 +228,6 @@
         match self {
             Value::Edge(e) => Ok(e.clone()),
             _ => Err(String::from("Cannot convert to Edge")),
->>>>>>> d53ac4f1
         }
     }
 
@@ -309,12 +281,8 @@
             | Value::Edge(_)
             | Null => Err(String::from("Dict cannot be converted")),
             Value::Dict(d) => Ok(d.clone()),
-<<<<<<< HEAD
-
-=======
             Value::Node(_) => Err(String::from("Node cannot be converted")),
             Value::Edge(_) => Err(String::from("Edge cannot be converted")),
->>>>>>> d53ac4f1
         }
     }
 
@@ -585,12 +553,6 @@
                 d.days.hash(state);
             }
             Value::Node(n) => {
-<<<<<<< HEAD
-                n.hash(state);
-            }
-            Value::Edge(e) => {
-                e.hash(state);
-=======
                 n.labels.hash(state);
                 n.properties.hash(state)
             }
@@ -599,7 +561,6 @@
                 e.properties.hash(state);
                 e.start.hash(state);
                 e.end.hash(state);
->>>>>>> d53ac4f1
             }
         }
     }
